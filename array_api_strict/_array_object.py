--- conflicted
+++ resolved
@@ -157,33 +157,14 @@
     # lead to code assuming np.asarray(other_array) would always work in the
     # standard.
     def __array__(self, dtype: None | np.dtype[Any] = None, copy: None | bool = None) -> npt.NDArray[Any]:
-<<<<<<< HEAD
         # We have to allow this to be internally enabled as there's no other
         # easy way to parse a list of Array objects in asarray().
         if _allow_array:
+        if self._device != CPU_DEVICE:
+            raise RuntimeError(f"Can not convert array on the '{self._device}' device to a Numpy array.")
             # copy keyword is new in 2.0.0; for older versions don't use it
             # retry without that keyword.
             if np.__version__[0] < '2':
-=======
-        """
-        Warning: this method is NOT part of the array API spec. Implementers
-        of other libraries need not include it, and users should not assume it
-        will be present in other implementations.
-
-        """
-        if self._device != CPU_DEVICE:
-            raise RuntimeError(f"Can not convert array on the '{self._device}' device to a Numpy array.")
-        # copy keyword is new in 2.0.0; for older versions don't use it
-        # retry without that keyword.
-        if np.__version__[0] < '2':
-            return np.asarray(self._array, dtype=dtype)
-        elif np.__version__.startswith('2.0.0-dev0'):
-            # Handle dev version for which we can't know based on version
-            # number whether or not the copy keyword is supported.
-            try:
-                return np.asarray(self._array, dtype=dtype, copy=copy)
-            except TypeError:
->>>>>>> fe260b8b
                 return np.asarray(self._array, dtype=dtype)
             elif np.__version__.startswith('2.0.0-dev0'):
                 # Handle dev version for which we can't know based on version

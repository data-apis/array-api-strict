--- conflicted
+++ resolved
@@ -421,9 +421,11 @@
     assert array_api_strict.__array_api_version__ == "2021.12"
 
     pytest.raises(ValueError, lambda: a.__array_namespace__(api_version="2021.11"))
-<<<<<<< HEAD
     pytest.raises(ValueError, lambda: a.__array_namespace__(api_version="2024.12"))
 
+def test_no_iter():
+    pytest.raises(TypeError, lambda: iter(ones(3)))
+    pytest.raises(TypeError, lambda: iter(ones((3, 3))))
 
 @pytest.mark.parametrize("api_version", ['2021.12', '2022.12', '2023.12'])
 def dlpack_2023_12(api_version):
@@ -452,11 +454,4 @@
     pytest.raises(exception, lambda:
                     a.__dlpack__(copy=True))
     pytest.raises(exception, lambda:
-                    a.__dlpack__(copy=None))
-=======
-    pytest.raises(ValueError, lambda: a.__array_namespace__(api_version="2023.12"))
-
-def test_no_iter():
-    pytest.raises(TypeError, lambda: iter(ones(3)))
-    pytest.raises(TypeError, lambda: iter(ones((3, 3))))
->>>>>>> f489d51a
+                    a.__dlpack__(copy=None))
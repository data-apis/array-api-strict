--- conflicted
+++ resolved
@@ -112,14 +112,9 @@
         # Give a better error message in this case. NumPy would convert this
         # to an object array. TODO: This won't handle large integers in lists.
         raise OverflowError("Integer out of bounds for array dtypes")
-<<<<<<< HEAD
     with allow_array():
         res = np.array(obj, dtype=_np_dtype, copy=copy)
-    return Array._new(res)
-=======
-    res = np.array(obj, dtype=_np_dtype, copy=copy)
     return Array._new(res, device=device)
->>>>>>> fe260b8b
 
 
 def arange(
